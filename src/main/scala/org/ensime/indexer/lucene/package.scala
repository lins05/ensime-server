/**
 * To keep interaction with Lucene really simple, we make the
 * following assumptions about the entities that we index:
 *
 * 1. all entities are flat (no nested objects).
 *
 * 2. all values have a `String` representation.
 *
 * 3. field names are universal: e.g. a "name" field in one type of
 *    entity should be analyzed the same way as in another.
 *
 * 4. entities have a unique id that is derived from their content.
 *
 * which allows us to use case classes to define entities, getting us
 * serialisation and deserialisation with minimal boilerplate.
 * Field-based `Analyzer`s and `Query`s, on the other hand, can be
 * arbitrarily complex.
 *
 * In addition, Option[T]s are indexed but not stored (not
 * fully persistent).
 */
package org.ensime.indexer

import org.apache.lucene.document._
import org.apache.lucene.index.Term
import org.apache.lucene.search._
import org.apache.lucene.search.BooleanClause.Occur.MUST
import Field._

package object lucene {
<<<<<<< HEAD
  trait DocumentProvider[T] {
    def toDocument(t: T): Document
  }
  trait DocumentRecovery[T] {
    def toEntity(d: Document): T
  }
  trait QueryProvider[T] {
    def createQuery(t: T): Query
  }
  trait Entity extends Product {
    def id: String
  }

  implicit def RichEntityPimp[T <: Entity](e: T) = new RichEntity(e)
  class RichEntity[T <: Entity](e: T) {
=======
  implicit class RichEntity[T <: Entity](e: T) {
>>>>>>> 2168fd6c
    def toDocument(implicit p: DocumentProvider[T]) = p.toDocument(e)
  }

  implicit def RichDocumentPimp(d: Document) = new RichDocument(d)
  class RichDocument(d: Document) {
    def toEntity[T](implicit p: DocumentRecovery[T]) = p.toEntity(d)
  }
}<|MERGE_RESOLUTION|>--- conflicted
+++ resolved
@@ -28,25 +28,8 @@
 import Field._
 
 package object lucene {
-<<<<<<< HEAD
-  trait DocumentProvider[T] {
-    def toDocument(t: T): Document
-  }
-  trait DocumentRecovery[T] {
-    def toEntity(d: Document): T
-  }
-  trait QueryProvider[T] {
-    def createQuery(t: T): Query
-  }
-  trait Entity extends Product {
-    def id: String
-  }
-
   implicit def RichEntityPimp[T <: Entity](e: T) = new RichEntity(e)
   class RichEntity[T <: Entity](e: T) {
-=======
-  implicit class RichEntity[T <: Entity](e: T) {
->>>>>>> 2168fd6c
     def toDocument(implicit p: DocumentProvider[T]) = p.toDocument(e)
   }
 
