package org.ensime.server

import java.io.File
import akka.actor.ActorRef
import org.ensime.config._
import org.ensime.indexer.SearchService
import org.ensime.model._
import org.ensime.protocol.FullTypeCheckCompleteEvent
import org.slf4j.LoggerFactory
import scala.collection.mutable
import scala.tools.nsc.interactive.{ CompilerControl, Global }
import scala.tools.nsc.util.FailedInterrupt
import scala.reflect.internal.util._
import scala.tools.nsc.io.AbstractFile
import scala.tools.nsc.reporters.Reporter
import scala.reflect.internal.util.{ RangePosition, SourceFile }
import scala.tools.nsc.Settings
import scala.tools.refactoring.analysis.GlobalIndexes

trait RichCompilerControl extends CompilerControl with RefactoringControl with CompletionControl {
  self: RichPresentationCompiler =>

  def askOption[A](op: => A): Option[A] =
    try {
      Some(ask(() => op))
    } catch {
      case fi: FailedInterrupt =>
        fi.getCause match {
          case e: InterruptedException =>
            Thread.currentThread().interrupt()
            logger.error("interrupted exception in askOption", e)
            None
          case e =>
            logger.error("Error during askOption", e)
            None
        }
      case e: Throwable =>
        logger.error("Error during askOption", e)
        None
    }

  def askSymbolInfoAt(p: Position): Option[SymbolInfo] =
    askOption(symbolAt(p).map(SymbolInfo(_))).getOrElse(None)

  def askTypeInfoAt(p: Position): Option[TypeInfo] =
    askOption(typeAt(p).map(TypeInfo(_, PosNeededYes))).getOrElse(None)

  def askTypeInfoById(id: Int): Option[TypeInfo] =
    askOption(typeById(id).map(TypeInfo(_, PosNeededYes))).getOrElse(None)

  def askMemberInfoByName(typeName: String, memberName: String, memberIsType: Boolean): Option[SymbolInfo] = {
    val name = typeName + "$" + memberName + (if (memberIsType) "" else "$")
    askOption(symbolByName(name).map(SymbolInfo(_))).getOrElse(None)
  }

  def askTypeInfoByName(name: String): Option[TypeInfo] =
    askOption(typeByName(name).map(TypeInfo(_, PosNeededYes))).getOrElse(None)

  def askTypeInfoByNameAt(name: String, p: Position): Option[TypeInfo] = {
    val nameSegs = name.split("\\.")
    val firstName: String = nameSegs.head
    val x = new Response[List[Member]]()
    askScopeCompletion(p, x)
    (for (
      members <- x.get.left.toOption;
      infos <- askOption {
        val roots = filterMembersByPrefix(members, firstName, matchEntire = true, caseSens = true).map { _.sym }
        val restOfPath = nameSegs.drop(1).mkString(".")
        val syms = roots.flatMap { symsAtQualifiedPath(restOfPath, _) }
        syms.find(_.tpe != NoType).map { sym => TypeInfo(sym.tpe) }
      }
    ) yield infos).getOrElse(None)
  }

  def askCallCompletionInfoById(id: Int): Option[CallCompletionInfo] =
    askOption(typeById(id).map(CallCompletionInfo(_))).getOrElse(None)

  def askPackageByPath(path: String): Option[PackageInfo] =
    askOption(PackageInfo.fromPath(path))

  def askReloadFile(f: SourceFile) {
    askReloadFiles(List(f))
  }

  def askReloadFiles(files: Iterable[SourceFile]) {
    val x = new Response[Unit]()
    askReload(files.toList, x)
    x.get
  }

  def askLoadedTyped(f: SourceFile): Either[Tree, Throwable] = {
    val x = new Response[Tree]()
    askLoadedTyped(f, x)
    x.get
  }

  def askInvalidateTargets(): Unit = for {
    m <- config.modules.values
    dir <- (m.targets ++ m.testTargets)
  } {
    askOption(invalidatePackage(dir))
  }

  def askUnloadAllFiles(): Unit = askOption(unloadAllFiles())

  def askRemoveAllDeleted() = askOption(removeAllDeleted())

  def askRemoveDeleted(f: File) = askOption(removeDeleted(AbstractFile.getFile(f)))

  def askReloadAllFiles() = {
    val all = {
      for {
        file <- config.sourceFiles
        source = getSourceFile(file.getAbsolutePath)
      } yield source
    }.toSet ++ activeUnits.map(_.source)
    askReloadFiles(all)
  }

  def loadedFiles: List[SourceFile] = activeUnits.map(_.source)

  def askReloadExistingFiles() =
    askReloadFiles(loadedFiles)

  def askInspectTypeById(id: Int): Option[TypeInspectInfo] =
    askOption(typeById(id).map(inspectType)).getOrElse(None)

  def askInspectTypeAt(p: Position): Option[TypeInspectInfo] =
    askOption(inspectTypeAt(p)).getOrElse(None)

  def askInspectTypeByName(name: String): Option[TypeInspectInfo] =
    askOption(typeByName(name).map(inspectType)).getOrElse(None)

  def askCompletePackageMember(path: String, prefix: String): List[CompletionInfo] =
    askOption(completePackageMember(path, prefix)).getOrElse(List.empty)

  def askCompletionsAt(p: Position, maxResults: Int, caseSens: Boolean): CompletionInfoList =
    completionsAt(p, maxResults, caseSens)

  def askReloadAndTypeFiles(files: Iterable[SourceFile]) =
    askOption(reloadAndTypeFiles(files))

  def askUsesOfSymAtPoint(p: Position): List[RangePosition] =
    askOption(usesOfSymbolAtPoint(p).toList).getOrElse(List.empty)

  def askSymbolDesignationsInRegion(p: RangePosition, tpes: List[scala.Symbol]): SymbolDesignations =
    askOption(
      new SemanticHighlighting(this).symbolDesignationsInRegion(p, tpes)).getOrElse(SymbolDesignations("", List.empty))

  def askClearTypeCache() = clearTypeCache()

  def askNotifyWhenReady() = ask(setNotifyWhenReady)

  def createSourceFile(path: String) = getSourceFile(path)
  def createSourceFile(file: AbstractFile) = getSourceFile(file)
  def createSourceFile(file: SourceFileInfo) = file match {
    case SourceFileInfo(f: File, None) => getSourceFile(f.getCanonicalPath)
    case SourceFileInfo(f: File, Some(contents)) => new BatchSourceFile(AbstractFile.getFile(f.getCanonicalPath), contents)
  }
  def findSourceFile(path: String): Option[SourceFile] = allSources.find(
    _.file.path == path)

  // TODO: friends should not give friends other people's types (Position)
  def askLinkPos(sym: Symbol, path: AbstractFile): Option[Position] =
    askOption(linkPos(sym, createSourceFile(path)))
}

class RichPresentationCompiler(
  val config: EnsimeConfig,
  settings: Settings,
  val richReporter: Reporter,
  var parent: ActorRef,
  var indexer: ActorRef,
  val search: SearchService) extends Global(settings, richReporter)
    with ModelBuilders with RichCompilerControl
    with RefactoringImpl with Completion with Helpers {

  val logger = LoggerFactory.getLogger(this.getClass)

  private val symsByFile = new mutable.HashMap[AbstractFile, mutable.LinkedHashSet[Symbol]] {
    override def default(k: AbstractFile) = {
      val v = new mutable.LinkedHashSet[Symbol]
      put(k, v)
      v
    }
  }

  def activeUnits(): List[CompilationUnit] = {
    val invalidSet = toBeRemoved.synchronized { toBeRemoved.toSet }
    unitOfFile.filter { kv => !invalidSet.contains(kv._1) }.values.toList
  }

  /** Called from typechecker every time a top-level class or object is entered.*/
  override def registerTopLevelSym(sym: Symbol) {
    super.registerTopLevelSym(sym)
    symsByFile(sym.sourceFile) += sym
  }

  def invalidatePackage(f: File): Unit = {
    // introduced in 2.10
    // https://github.com/odersky/scala/commit/ace051ff0abe112b767c3912f846eb4d50e52cf5

    // eek! we don't seem to be able to invalidate anything in 2.9
    //invalidateClassPathEntry(f.getCanonicalPath())

    // NOTE: removed again in 2.11
    // https://github.com/mpociecha/scala/commit/41507ba71b7a8a5fbd5dffb4378a963ecd08be2a
  }

  def unloadAllFiles(): Unit = {
    allSources.foreach(removeUnitOf(_))
  }

  /**
   * Remove symbols defined by files that no longer exist.
   * Note that these symbols will not be collected by
   * syncTopLevelSyms, since the units in question will
   * never be reloaded again.
   */
  def removeAllDeleted() {
    allSources = allSources.filter { _.file.exists }
    val deleted = symsByFile.keys.filter { !_.exists }
    for (f <- deleted) {
      removeDeleted(f)
    }
  }

  /** Remove symbols defined by file that no longer exist. */
  def removeDeleted(f: AbstractFile) {
    val syms = symsByFile(f)
    for (s <- syms) {
      s.owner.info.decls unlink s
    }
    symsByFile.remove(f)
    unitOfFile.remove(f)
  }

  private def typePublicMembers(tpe: Type): Iterable[TypeMember] = {
    val members = new mutable.LinkedHashMap[Symbol, TypeMember]
    def addTypeMember(sym: Symbol, pre: Type, inherited: Boolean, viaView: Symbol) {
      try {
        val m = new TypeMember(
          sym,
          sym.tpe,
          sym.isPublic,
          inherited,
          viaView)
        members(sym) = m
      } catch {
        case e: Throwable =>
          logger.error("Error: Omitting member " + sym + ": " + e)
      }
    }
    for (sym <- tpe.decls) {
      addTypeMember(sym, tpe, inherited = false, NoSymbol)
    }
    for (sym <- tpe.members) {
      addTypeMember(sym, tpe, inherited = true, NoSymbol)
    }
    members.values
  }

  protected def getMembersForTypeAt(tpe: Type, p: Position): Iterable[Member] = {
    if (isNoParamArrowType(tpe)) {
      typePublicMembers(typeOrArrowTypeResult(tpe))
    } else {
      val members: Iterable[Member] = try {
        wrapTypeMembers(p)
      } catch {
        case e: Throwable =>
          logger.error("Error retrieving type members:", e)
          List.empty
      }
      // Remove duplicates
      // Filter out synthetic things
      val bySym = new mutable.LinkedHashMap[Symbol, Member]
      for (m <- members ++ typePublicMembers(tpe)) {
        if (!m.sym.nameString.contains("$")) {
          bySym(m.sym) = m
        }
      }
      bySym.values
    }
  }

  protected def inspectType(tpe: Type): TypeInspectInfo = {
    val parents = tpe.parents
    new TypeInspectInfo(
      TypeInfo(tpe, PosNeededAvail),
      companionTypeOf(tpe).map(cacheType),
      prepareSortedInterfaceInfo(typePublicMembers(tpe.asInstanceOf[Type]), parents))
  }

  protected def inspectTypeAt(p: Position): Option[TypeInspectInfo] = {
    typeAt(p).map(tpe => {
      val members = getMembersForTypeAt(tpe, p)
      val parents = tpe.parents
      val preparedMembers = prepareSortedInterfaceInfo(members, parents)
      new TypeInspectInfo(
        TypeInfo(tpe, PosNeededAvail),
        companionTypeOf(tpe).map(cacheType),
        preparedMembers
      )
    }).orElse {
      logger.error("ERROR: Failed to get any type information :(  ")
      None
    }
  }

  private def typeOfTree(t: Tree): Option[Type] = {
    val tree = t match {
      case Select(qual, name) if t.tpe == ErrorType =>
        qual
      case t: ImplDef if t.impl != null =>
        t.impl
      case t: ValOrDefDef if t.tpt != null =>
        t.tpt
      case t: ValOrDefDef if t.rhs != null =>
        t.rhs
      case t =>
        t
    }

    Option(tree.tpe)
  }

  protected def typeAt(p: Position): Option[Type] = {
    val tree = wrapTypedTreeAt(p)
    typeOfTree(tree)
  }

  protected def typeByName(name: String): Option[Type] =
    symbolByName(name).flatMap {
      case NoSymbol => None
      case sym: Symbol => sym.tpe match {
        case NoType => None
        case tpe: Type => Some(tpe)
      }
    }

  protected def symbolByName(name: String): Option[Symbol] = {
    try {
<<<<<<< HEAD
      val sym = if (name.endsWith("$")) {
        rootMirror.getModule(newTermName(name.substring(0, name.length - 1)))
      } else {
        rootMirror.getClass(newTypeName(name))
      }
=======
      val sym = symbolFromString(name)
>>>>>>> ebcbaaff
      sym match {
        case NoSymbol => None
        case sym: Symbol => Some(sym)
        case _ => None
      }
    } catch {
      case e: Throwable => None
    }
  }

  protected def filterMembersByPrefix(members: List[Member], prefix: String,
    matchEntire: Boolean, caseSens: Boolean): List[Member] = members.filter { m =>
    val prefixUpper = prefix.toUpperCase
    val sym = m.sym
    val ns = sym.nameString
    (((matchEntire && ns == prefix) ||
      (!matchEntire && caseSens && ns.startsWith(prefix)) ||
      (!matchEntire && !caseSens && ns.toUpperCase.startsWith(prefixUpper)))
      && !sym.nameString.contains("$"))
  }

  protected def symbolAt(p: Position): Option[Symbol] = {
    val tree = wrapTypedTreeAt(p)
    // This code taken mostly verbatim from Scala IDE sources. Licensed
    // under SCALA LICENSE.
    val wannabes =
      tree match {
        case Import(expr, sels) =>
          if (expr.pos.includes(p)) {
            @annotation.tailrec
            def locate(p: Position, inExpr: Tree): Symbol = inExpr match {
              case Select(qualifier, name) =>
                if (qualifier.pos.includes(p)) locate(p, qualifier)
                else inExpr.symbol
              case tree => tree.symbol
            }
            List(locate(p, expr))
          } else {
            sels.filter(_.namePos < p.point).sortBy(_.namePos).lastOption map { sel =>
              val tpe = stabilizedType(expr)
              List(tpe.member(sel.name), tpe.member(sel.name.toTypeName))
            } getOrElse Nil
          }
        case Annotated(atp, _) =>
          List(atp.symbol)
        case st: SymTree =>
          List(tree.symbol)
        case _ =>
          logger.warn("symbolAt for " + tree.getClass + ": " + tree)
          Nil
      }
    wannabes.find(_.exists)
  }

  protected def linkPos(sym: Symbol, source: SourceFile): Position = {
    wrapLinkPos(sym, source)
  }

  protected def usesOfSymbolAtPoint(p: Position): Iterable[RangePosition] = {
    symbolAt(p) match {
      case Some(s) =>
        class CompilerGlobalIndexes extends GlobalIndexes {
          val global = RichPresentationCompiler.this
          val sym = s.asInstanceOf[global.Symbol]
          val cuIndexes = this.global.unitOfFile.values.map { u =>
            CompilationUnitIndex(u.body)
          }
          val index = GlobalIndex(cuIndexes.toList)
          val result = index.occurences(sym).map {
            _.pos match {
              case p: RangePosition => p
              case p =>
                new RangePosition(
                  p.source, p.point, p.point, p.point)
            }
          }
        }
        val gi = new CompilerGlobalIndexes
        gi.result
      case None => List.empty
    }
  }

  private var notifyWhenReady = false

  override def isOutOfDate: Boolean = {
    if (notifyWhenReady && !super.isOutOfDate) {
      parent ! FullTypeCheckCompleteEvent
      notifyWhenReady = false
    }
    super.isOutOfDate
  }

  protected def setNotifyWhenReady() {
    notifyWhenReady = true
  }

  protected def reloadAndTypeFiles(sources: Iterable[SourceFile]) = {
    wrapReloadSources(sources.toList)
    sources.foreach { s =>
      wrapTypedTree(s, forceReload = true)
    }
  }

  override def askShutdown() {
    super.askShutdown()
    parent = null
    indexer = null
  }

  /*
    * The following functions wrap up operations that interact with
    * the presentation compiler. The wrapping just helps with the
    * create response / compute / get result pattern.
    *
    * These units of work should probably be wrapped up into a
    * Work monad that will make it easier to compose the operations.
    */

  def wrap[A](compute: Response[A] => Unit, handle: Throwable => A): A = {
    val result = new Response[A]
    compute(result)
    result.get.fold(o => o, handle)
  }

  def wrapReloadPosition(p: Position): Unit =
    wrapReloadSource(p.source)

  def wrapReloadSource(source: SourceFile): Unit =
    wrapReloadSources(List(source))

  def wrapReloadSources(sources: List[SourceFile]): Unit = {
    val superseeded = scheduler.dequeueAll {
      case ri: ReloadItem if ri.sources == sources => Some(ri)
      case _ => None
    }
    superseeded.foreach(_.response.set(()))
    wrap[Unit](r => new ReloadItem(sources, r).apply(), _ => ())
  }

  def wrapTypeMembers(p: Position): List[Member] =
    wrap[List[Member]](r => new AskTypeCompletionItem(p, r).apply(), _ => List.empty)

  def wrapTypedTree(source: SourceFile, forceReload: Boolean): Tree =
    wrap[Tree](r => new AskTypeItem(source, forceReload, r).apply(), t => throw t)

  def wrapTypedTreeAt(position: Position): Tree =
    wrap[Tree](r => new AskTypeAtItem(position, r).apply(), t => throw t)

  def wrapLinkPos(sym: Symbol, source: SourceFile): Position =
    wrap[Position](r => new AskLinkPosItem(sym, source, r).apply(), t => throw t)

}
<|MERGE_RESOLUTION|>--- conflicted
+++ resolved
@@ -340,15 +340,7 @@
 
   protected def symbolByName(name: String): Option[Symbol] = {
     try {
-<<<<<<< HEAD
-      val sym = if (name.endsWith("$")) {
-        rootMirror.getModule(newTermName(name.substring(0, name.length - 1)))
-      } else {
-        rootMirror.getClass(newTypeName(name))
-      }
-=======
       val sym = symbolFromString(name)
->>>>>>> ebcbaaff
       sym match {
         case NoSymbol => None
         case sym: Symbol => Some(sym)
