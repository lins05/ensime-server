package org.ensime.server

import java.io.File
import akka.actor.{ Actor, ActorRef, Props, ActorSystem, Cancellable }
import org.apache.commons.vfs2.FileObject
import org.ensime.config._
import org.ensime.indexer._
import org.ensime.model._
import org.ensime.protocol._
import org.ensime.util._
import org.slf4j.LoggerFactory
import scala.collection.mutable
import akka.util.Deadline
import akka.util.duration._

case class RPCError(code: Int, detail: String) extends RuntimeException()
case class AsyncEvent(evt: ProtocolEvent)

case object AnalyzerShutdownEvent
case object ReloadExistingFilesEvent
case object AskReTypecheck

case object VoidResponse

trait RPCRequest

case class ReloadFilesReq(files: List[SourceFileInfo]) extends RPCRequest
case object ReloadAllReq extends RPCRequest
case object UnloadAllReq extends RPCRequest
case class PatchSourceReq(file: File, edits: List[PatchOp]) extends RPCRequest
case class RemoveFileReq(file: File) extends RPCRequest
case class CompletionsReq(file: File, point: Int, maxResults: Int, caseSens: Boolean, reload: Boolean) extends RPCRequest
case class ImportSuggestionsReq(file: File, point: Int, names: List[String], maxResults: Int) extends RPCRequest
case class PublicSymbolSearchReq(names: List[String], maxResults: Int) extends RPCRequest
case class UsesOfSymAtPointReq(file: File, point: Int) extends RPCRequest
case class PackageMemberCompletionReq(path: String, prefix: String) extends RPCRequest
case class SymbolAtPointReq(file: File, point: Int) extends RPCRequest
case class InspectTypeReq(file: File, range: OffsetRange) extends RPCRequest
case class InspectTypeByIdReq(id: Int) extends RPCRequest
case class InspectTypeByNameReq(name: String) extends RPCRequest
case class InspectPackageByPathReq(path: String) extends RPCRequest
case class TypeByIdReq(id: Int) extends RPCRequest
case class MemberByNameReq(typeFullName: String, memberName: String, memberIsType: Boolean) extends RPCRequest
case class TypeByNameReq(name: String) extends RPCRequest
case class TypeByNameAtPointReq(name: String, file: File, range: OffsetRange) extends RPCRequest
case class CallCompletionReq(id: Int) extends RPCRequest
case class TypeAtPointReq(file: File, range: OffsetRange) extends RPCRequest
case class SymbolDesignationsReq(file: File, start: Int, end: Int, tpes: List[Symbol]) extends RPCRequest
case class ExecUndoReq(undo: Undo) extends RPCRequest
case class FormatFilesReq(filenames: List[String]) extends RPCRequest
case class ExpandSelectionReq(filename: String, start: Int, stop: Int) extends RPCRequest

case class SubscribeAsync(handler: ProtocolEvent => Unit) extends RPCRequest

case object ClientReadyEvent

class Project(
    val config: EnsimeConfig,
    actorSystem: ActorSystem) extends ProjectRPCTarget {
  val log = LoggerFactory.getLogger(this.getClass)

  protected val actor = actorSystem.actorOf(Props(new ProjectActor()), "project")

  def !(msg: AnyRef) {
    actor ! msg
  }

  protected var analyzer: Option[ActorRef] = None

  private val resolver = new SourceResolver(config)
  // TODO: add PresCompiler to the source watcher
  private val sourceWatcher = new SourceWatcher(config, resolver :: Nil)
  private val search = new SearchService(config, resolver)
  private val reTypecheck = new ClassfileListener {
    def reTypeCheck(): Unit = actor ! AskReTypecheck
    def classfileAdded(f: FileObject): Unit = reTypeCheck()
    def classfileChanged(f: FileObject): Unit = reTypeCheck()
    def classfileRemoved(f: FileObject): Unit = reTypeCheck()
  }
  private val classfileWatcher = new ClassfileWatcher(config, search :: reTypecheck :: Nil)

  import concurrent.backport.ExecutionContext.Implicits.global
  search.refresh().onSuccess {
    case (deletes, inserts) =>
      actor ! AsyncEvent(IndexerReadyEvent)
      log.debug("indexed " + inserts + " and removed " + deletes)
  }

  protected val indexer: ActorRef = actorSystem.actorOf(Props(
    new Indexer(config, search, this)), "indexer")

  protected var debugger: Option[ActorRef] = None

  def getAnalyzer: ActorRef = {
    analyzer.getOrElse(throw new RuntimeException("Analyzer unavailable."))
  }

  private var undoCounter = 0
  private val undos: mutable.LinkedHashMap[Int, Undo] = new mutable.LinkedHashMap[Int, Undo]

  class ProjectActor extends Actor {
    case object Retypecheck

    val typecheckDelay = 1000.millis
    val typecheckCooldown = 5000.millis
    private var tick: Option[Cancellable] = None

    private var earliestRetypecheck = Deadline.now

    override def postStop(): Unit = {
      tick.foreach(_.cancel())
    }

<<<<<<< HEAD
    override def receive = waiting orElse connected

    // buffer until the client connects
    private var asyncs: List[AsyncEvent] = Nil

    private def waiting: Receive = {
      case ClientConnectedEvent =>
        asyncs foreach {
          case AsyncEvent(value) =>
            protocol.sendEvent(value)
        }
        asyncs = Nil
        context.become(connected, true)
=======
    // buffer events until the first client connects
    private var asyncEvents = Vector[ProtocolEvent]()
    private var asyncListeners: List[ProtocolEvent => Unit] = Nil
>>>>>>> 99a414a5

    override def receive = waiting orElse ready

<<<<<<< HEAD
    private def connected: Receive = {
=======
    private val ready: Receive = {
>>>>>>> 99a414a5
      case Retypecheck =>
        log.warn("Re-typecheck needed")
        analyzer.foreach(_ ! ReloadExistingFilesEvent)
        earliestRetypecheck = typecheckCooldown.fromNow
      case AskReTypecheck =>
        tick.foreach(_.cancel())
        val timeToTypecheck = earliestRetypecheck.timeLeft max typecheckDelay
        tick = Some(context.system.scheduler.scheduleOnce(timeToTypecheck, self, Retypecheck))

      case AddUndo(sum, changes) =>
        addUndo(sum, changes)

      case AsyncEvent(event) =>
        asyncListeners foreach { l =>
          l(event)
        }
      case SubscribeAsync(handler) =>
        asyncListeners ::= handler
        sender ! false
    }

    private val waiting: Receive = {
      case ClientReadyEvent =>
      case SubscribeAsync(handler) =>
        asyncListeners ::= handler
        asyncEvents.foreach { event => handler(event) }
        asyncEvents = Vector.empty
        context.become(ready, discardOld = true)
        sender ! true
      case AsyncEvent(event) =>
        asyncEvents :+= event
    }
  }

  protected def addUndo(sum: String, changes: Iterable[FileEdit]) {
    undoCounter += 1
    undos(undoCounter) = Undo(undoCounter, sum, changes.toList)
  }

  protected def peekUndo(): Either[String, Undo] = {
    undos.lastOption match {
      case Some(u) => Right(u._2)
      case _ => Left("No such undo.")
    }
  }

  protected def execUndo(undoId: Int): Either[String, UndoResult] = {
    undos.get(undoId) match {
      case Some(u) =>
        undos.remove(u.id)
        callRPC[Either[String, UndoResult]](getAnalyzer, ExecUndoReq(u))
      case _ => Left("No such undo.")
    }
  }

  def initProject() {
    startCompiler()
    shutdownDebugger()
    undos.clear()
    undoCounter = 0
  }

  protected def startCompiler() {
    val newAnalyzer = actorSystem.actorOf(Props(
      new Analyzer(actor, indexer, search, config)), "analyzer")
    analyzer = Some(newAnalyzer)
  }

  protected def acquireDebugger: ActorRef = {
    debugger match {
      case Some(d) => d
      case None =>
        val d = actorSystem.actorOf(Props(new DebugManager(actor, indexer, config)))
        debugger = Some(d)
        d
    }
  }

  protected def shutdownDebugger() {
    debugger.foreach(_ ! DebuggerShutdownEvent)
    debugger = None
  }

  protected def shutdownServer() {
    val t = new Thread() {
      override def run(): Unit = {
        log.info("Server is exiting...")
        Thread.sleep(1000)
        log.info("Shutting down actor system...")
        actorSystem.shutdown()
        Thread.sleep(1000)
        log.info("Forcing exit...")
        Thread.sleep(200)
        System.exit(0)
      }
    }
    t.start()
  }
}
<|MERGE_RESOLUTION|>--- conflicted
+++ resolved
@@ -10,8 +10,7 @@
 import org.ensime.util._
 import org.slf4j.LoggerFactory
 import scala.collection.mutable
-import akka.util.Deadline
-import akka.util.duration._
+import scala.concurrent.duration._
 
 case class RPCError(code: Int, detail: String) extends RuntimeException()
 case class AsyncEvent(evt: ProtocolEvent)
@@ -79,11 +78,11 @@
   }
   private val classfileWatcher = new ClassfileWatcher(config, search :: reTypecheck :: Nil)
 
-  import concurrent.backport.ExecutionContext.Implicits.global
+  import concurrent.ExecutionContext.Implicits.global
   search.refresh().onSuccess {
     case (deletes, inserts) =>
       actor ! AsyncEvent(IndexerReadyEvent)
-      log.debug("indexed " + inserts + " and removed " + deletes)
+      log.debug(s"indexed $inserts and removed $deletes")
   }
 
   protected val indexer: ActorRef = actorSystem.actorOf(Props(
@@ -111,33 +110,13 @@
       tick.foreach(_.cancel())
     }
 
-<<<<<<< HEAD
-    override def receive = waiting orElse connected
-
-    // buffer until the client connects
-    private var asyncs: List[AsyncEvent] = Nil
-
-    private def waiting: Receive = {
-      case ClientConnectedEvent =>
-        asyncs foreach {
-          case AsyncEvent(value) =>
-            protocol.sendEvent(value)
-        }
-        asyncs = Nil
-        context.become(connected, true)
-=======
     // buffer events until the first client connects
     private var asyncEvents = Vector[ProtocolEvent]()
     private var asyncListeners: List[ProtocolEvent => Unit] = Nil
->>>>>>> 99a414a5
 
     override def receive = waiting orElse ready
 
-<<<<<<< HEAD
-    private def connected: Receive = {
-=======
     private val ready: Receive = {
->>>>>>> 99a414a5
       case Retypecheck =>
         log.warn("Re-typecheck needed")
         analyzer.foreach(_ ! ReloadExistingFilesEvent)
