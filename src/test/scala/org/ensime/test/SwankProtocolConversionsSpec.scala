--- conflicted
+++ resolved
@@ -226,27 +226,15 @@
       assert(toWF(new TypeInspectInfo(typeInfo, Some(1), List(interfaceInfo))).toWireString === """(:type (:name "type1" :type-id 7 :full-name "FOO.type1" :decl-as type1 :outer-type-id 8) :info-type typeInspect :companion-id 1 :interfaces ((:type (:name "type1" :type-id 7 :full-name "FOO.type1" :decl-as type1 :outer-type-id 8) :via-view "DEF")))""")
 
       // toWF(value: SymbolSearchResults)
-<<<<<<< HEAD
-      assert(toWF(new SymbolSearchResults(List(methodSearchRes, typeSearchRes))).toWireString === """((:name "abc" :local-name "a" :decl-as abcd :pos (:file """ + abd_str + """ :offset 27 :line 10) :owner-name "ownerStr") (:name "abc" :local-name "a" :decl-as abcd :pos (:file """ + abd_str + """ :offset 27 :line 10)))""")
+      assert(toWF(new SymbolSearchResults(List(methodSearchRes, typeSearchRes))).toWireString === """((:name "abc" :local-name "a" :decl-as abcd :pos (:file """ + abd_str + """ :line 10) :owner-name "ownerStr") (:name "abc" :local-name "a" :decl-as abcd :pos (:file """ + abd_str + """ :line 10)))""")
 
       // toWF(value: ImportSuggestions)
       assert(toWF(new ImportSuggestions(List(List(methodSearchRes, typeSearchRes)))).toWireString ===
-        """(((:name "abc" :local-name "a" :decl-as abcd :pos (:file """ + abd_str + """ :offset 27 :line 10) :owner-name "ownerStr") (:name "abc" :local-name "a" :decl-as abcd :pos (:file """ + abd_str + """ :offset 27 :line 10))))""")
+        """(((:name "abc" :local-name "a" :decl-as abcd :pos (:file """ + abd_str + """ :line 10) :owner-name "ownerStr") (:name "abc" :local-name "a" :decl-as abcd :pos (:file """ + abd_str + """ :line 10))))""")
 
       // toWF(value: SymbolSearchResult)
-      assert(toWF(methodSearchRes).toWireString === """(:name "abc" :local-name "a" :decl-as abcd :pos (:file """ + abd_str + """ :offset 27 :line 10) :owner-name "ownerStr")""")
-      assert(toWF(typeSearchRes).toWireString === """(:name "abc" :local-name "a" :decl-as abcd :pos (:file """ + abd_str + """ :offset 27 :line 10))""")
-=======
-      assert(toWF(new SymbolSearchResults(List(methodSearchRes, typeSearchRes))).toWireString === s"""((:name "abc" :local-name "a" :decl-as abcd :pos (:file $abd_str :line 10) :owner-name "ownerStr") (:name "abc" :local-name "a" :decl-as abcd :pos (:file $abd_str :line 10)))""")
-
-      // toWF(value: ImportSuggestions)
-      assert(toWF(new ImportSuggestions(List(List(methodSearchRes, typeSearchRes)))).toWireString ===
-        s"""(((:name "abc" :local-name "a" :decl-as abcd :pos (:file $abd_str :line 10) :owner-name "ownerStr") (:name "abc" :local-name "a" :decl-as abcd :pos (:file $abd_str :line 10))))""")
-
-      // toWF(value: SymbolSearchResult)
-      assert(toWF(methodSearchRes).toWireString === s"""(:name "abc" :local-name "a" :decl-as abcd :pos (:file $abd_str :line 10) :owner-name "ownerStr")""")
-      assert(toWF(typeSearchRes).toWireString === s"""(:name "abc" :local-name "a" :decl-as abcd :pos (:file $abd_str :line 10))""")
->>>>>>> ebcbaaff
+      assert(toWF(methodSearchRes).toWireString === """(:name "abc" :local-name "a" :decl-as abcd :pos (:file """ + abd_str + """ :line 10) :owner-name "ownerStr")""")
+      assert(toWF(typeSearchRes).toWireString === """(:name "abc" :local-name "a" :decl-as abcd :pos (:file """ + abd_str + """ :line 10))""")
 
       assert(toWF(new RangePosition(batchSourceFile, 70, 75, 90)).toWireString === """(:file """ + batchSourceFile_str + """ :offset 75 :start 70 :end 90)""")
 
