package org.ensime.test.intg

import akka.event.slf4j.SLF4JLogging
import java.io.{ File => JFile }
import java.util.concurrent.TimeoutException

import akka.actor._
import akka.pattern.Patterns
import org.apache.commons.io.filefilter.TrueFileFilter
import org.apache.commons.io.{ FileUtils => IOFileUtils }
import org.ensime.config.EnsimeConfig
import org.ensime.protocol.{ FullTypeCheckCompleteEvent, AnalyzerReadyEvent, IndexerReadyEvent, ProtocolEvent }
import org.ensime.server.{ Project, Server }
import org.ensime.test.TestUtil
import org.ensime.util._
import org.scalatest.Assertions

import scala.concurrent.backport.Await
import scala.concurrent.backport.duration._
import scala.io.Source
import scala.reflect.io.{ File => SFile, Path }

import RichFile._
import pimpathon.file._

/**
 * Utility class to support integration level tests.
 */
object IntgUtil extends Assertions with SLF4JLogging {

  class AsyncMsgHelper(actorSystem: ActorSystem) {
    private case class AsyncSent(pe: ProtocolEvent)
    private case class AsyncRequest(pe: ProtocolEvent)

    private class AsyncMsgHelperActor extends Actor with ActorLogging {
      private var asyncMsgs = Map[ProtocolEvent, Int]()

      private var outstandingAsyncs = Vector[(ProtocolEvent, ActorRef)]()

      def processOutstandingRequests(): Unit = {
        outstandingAsyncs = outstandingAsyncs.filter {
          case (event, sender) =>
            asyncMsgs.get(event) match {
              case None =>
                true
              case Some(0) =>
                true
              case Some(n) =>
                asyncMsgs += (event -> (n - 1))
                sender ! None
                false
            }
        }
      }

      override def receive: Receive = {
        case AsyncRequest(req) =>
          outstandingAsyncs :+= (req -> sender)
          processOutstandingRequests()
<<<<<<< HEAD
        case RPCRequest(req) =>
          val rpcId = nextRPCid
          nextRPCid += 1
          val msg = """(:swank-rpc """ + req.toWireString + " " + rpcId + ")"
          project ! IncomingMessageEvent(SExpParser.read(msg))
          rpcExpectations += (rpcId -> sender)
        // this is the message from the server
        case OutgoingMessageEvent(obj) =>
          log.info("Received message from server: ")
          obj match {
            case receivedMsg @ SExpList(KeywordAtom(":return") :: res :: IntAtom(rpcId) :: Nil) =>
              log.info("Recognized as RPC response")
              rpcExpectations.get(rpcId) match {
                case Some(rpcSender) =>
                  rpcSender ! RPCResponse(res)
                  rpcExpectations = rpcExpectations - rpcId
                case None =>
                  log.error("got rpc response with no rpcSender")
              }
            case receivedMsg: SExp =>
              log.info("Non-rpc response - storing in async queue: " + receivedMsg)
              val newCount = asyncMsgs.getOrElse(receivedMsg, 0) + 1
              asyncMsgs = asyncMsgs + (receivedMsg -> newCount)
              processOutstandingRequests()

            case m => log.error("cannot handle received " + m)
          }
      }
    }

    def sendRPCExp(dur: FiniteDuration, msg: SExp): SExp = {
      val askRes = Patterns.ask(actor, RPCRequest(msg), dur)
      try {
        val rawResult = Await.result(askRes, Duration.Inf)
        rawResult match {
          case RPCResponse(s) =>
            s
          case r =>
            throw new IllegalStateException("Unknown type returned from rpc request: " + r)
        }
      } catch {
        case _: Throwable =>
          fail("Timed out waiting for rpc response to " + msg)
=======
        case AsyncSent(event) =>
          val newCount = asyncMsgs.getOrElse(event, 0) + 1
          asyncMsgs = asyncMsgs + (event -> newCount)
          processOutstandingRequests()
>>>>>>> 99a414a5
      }
    }

    def asyncReceived(event: ProtocolEvent): Unit = {
      actor ! AsyncSent(event)
    }

    def expectAsync(dur: FiniteDuration, expected: ProtocolEvent) {

      val askRes = Patterns.ask(actor, AsyncRequest(expected), dur)
      try {
        Await.result(askRes, Duration.Inf)
      } catch {
        case _: Throwable =>
          fail("Timed out waiting for async msg: " + expected)
      }

    }

    private val actor = actorSystem.actorOf(Props(new AsyncMsgHelperActor()))
  }

  private def listFiles(srcDir: String): List[SFile] = {
    import scala.collection.JavaConversions._
    val jFiles = IOFileUtils.listFiles(
      new JFile(srcDir), TrueFileFilter.INSTANCE, TrueFileFilter.INSTANCE
    )
    jFiles.toList.map(SFile(_))
  }

  private def copyFilesEnsuringUnixLines(projectSource: String, projectBase: java.io.File): Unit = {
    val srcFiles = listFiles(projectSource)
    for (srcFile <- srcFiles) {
      val relativeSrc = Path(projectSource).relativize(srcFile).toFile
      val destFile = Path(projectBase) / relativeSrc
      destFile.parent.createDirectory()
      val writer = destFile.bufferedWriter()
      val source = Source.fromFile(srcFile.path, "UTF-8")
      try {
        source.getLines().foreach(line => {
          writer.write(line)
          writer.write("\n")
        })
      } finally {
        source.close()
        writer.close()
      }
    }
  }

  /**
   * Run an integration test based on the given project
   * @param path The directory containing the test project (will not be modified)
   * @param f The test function to run
   */
  def withTestProject(path: String)(f: (EnsimeConfig, Project, AsyncMsgHelper) => Unit): Unit = {

    withTempDirectory { base =>
      val projectBase = base.canon

      log.info("Target dir = " + projectBase)
      log.info("Copying files from " + path)

      // copies all the test classes, this is more than is needed
      val config = TestUtil.basicConfig(base, testClasses = true, jars = false)
      val sourceRoot = config.modules.values.head.sourceRoots.head

      copyFilesEnsuringUnixLines(path, sourceRoot)

      log.info("copied: " + projectBase.tree.toList)

      val server = Server.initialiseServer(config)
      val project = server.project

      implicit val actorSystem = server.actorSystem

      val connInfo = project.rpcConnectionInfo()
      assert(connInfo.pid == None)
      assert(connInfo.serverName == "ENSIME-ReferenceServer")
      assert(connInfo.protocolVersion == "0.8.10")

      project.rpcNotifyClientReady()

<<<<<<< HEAD
      val initMsg = "(swank:init-project ())"
=======
      val asyncHelper = new AsyncMsgHelper(actorSystem)
>>>>>>> 99a414a5

      project.rpcSubscribeAsync(event => { asyncHelper.asyncReceived(event) })

      asyncHelper.expectAsync(60 seconds, AnalyzerReadyEvent) // compiler ready
      asyncHelper.expectAsync(60 seconds, FullTypeCheckCompleteEvent)
      asyncHelper.expectAsync(240 seconds, IndexerReadyEvent)

      f(config, server.project, asyncHelper)

      server.shutdown()
    }
  }
}
<|MERGE_RESOLUTION|>--- conflicted
+++ resolved
@@ -15,8 +15,8 @@
 import org.ensime.util._
 import org.scalatest.Assertions
 
-import scala.concurrent.backport.Await
-import scala.concurrent.backport.duration._
+import scala.concurrent.Await
+import scala.concurrent.duration._
 import scala.io.Source
 import scala.reflect.io.{ File => SFile, Path }
 
@@ -55,58 +55,12 @@
 
       override def receive: Receive = {
         case AsyncRequest(req) =>
-          outstandingAsyncs :+= (req -> sender)
+          outstandingAsyncs = outstandingAsyncs :+ (req, sender())
           processOutstandingRequests()
-<<<<<<< HEAD
-        case RPCRequest(req) =>
-          val rpcId = nextRPCid
-          nextRPCid += 1
-          val msg = """(:swank-rpc """ + req.toWireString + " " + rpcId + ")"
-          project ! IncomingMessageEvent(SExpParser.read(msg))
-          rpcExpectations += (rpcId -> sender)
-        // this is the message from the server
-        case OutgoingMessageEvent(obj) =>
-          log.info("Received message from server: ")
-          obj match {
-            case receivedMsg @ SExpList(KeywordAtom(":return") :: res :: IntAtom(rpcId) :: Nil) =>
-              log.info("Recognized as RPC response")
-              rpcExpectations.get(rpcId) match {
-                case Some(rpcSender) =>
-                  rpcSender ! RPCResponse(res)
-                  rpcExpectations = rpcExpectations - rpcId
-                case None =>
-                  log.error("got rpc response with no rpcSender")
-              }
-            case receivedMsg: SExp =>
-              log.info("Non-rpc response - storing in async queue: " + receivedMsg)
-              val newCount = asyncMsgs.getOrElse(receivedMsg, 0) + 1
-              asyncMsgs = asyncMsgs + (receivedMsg -> newCount)
-              processOutstandingRequests()
-
-            case m => log.error("cannot handle received " + m)
-          }
-      }
-    }
-
-    def sendRPCExp(dur: FiniteDuration, msg: SExp): SExp = {
-      val askRes = Patterns.ask(actor, RPCRequest(msg), dur)
-      try {
-        val rawResult = Await.result(askRes, Duration.Inf)
-        rawResult match {
-          case RPCResponse(s) =>
-            s
-          case r =>
-            throw new IllegalStateException("Unknown type returned from rpc request: " + r)
-        }
-      } catch {
-        case _: Throwable =>
-          fail("Timed out waiting for rpc response to " + msg)
-=======
         case AsyncSent(event) =>
           val newCount = asyncMsgs.getOrElse(event, 0) + 1
           asyncMsgs = asyncMsgs + (event -> newCount)
           processOutstandingRequests()
->>>>>>> 99a414a5
       }
     }
 
@@ -120,7 +74,7 @@
       try {
         Await.result(askRes, Duration.Inf)
       } catch {
-        case _: Throwable =>
+        case t: TimeoutException =>
           fail("Timed out waiting for async msg: " + expected)
       }
 
@@ -190,11 +144,7 @@
 
       project.rpcNotifyClientReady()
 
-<<<<<<< HEAD
-      val initMsg = "(swank:init-project ())"
-=======
       val asyncHelper = new AsyncMsgHelper(actorSystem)
->>>>>>> 99a414a5
 
       project.rpcSubscribeAsync(event => { asyncHelper.asyncReceived(event) })
 
