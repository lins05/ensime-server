package org.ensime.test.intg

import akka.event.slf4j.SLF4JLogging
import java.io.{ File => JFile }
import java.util.concurrent.TimeoutException

import akka.actor._
import akka.pattern.Patterns
import org.apache.commons.io.filefilter.TrueFileFilter
import org.apache.commons.io.{ FileUtils => IOFileUtils }
import org.ensime.config.EnsimeConfig
import org.ensime.protocol.{ IncomingMessageEvent, OutgoingMessageEvent }
import org.ensime.server.Server
import org.ensime.test.TestUtil
import org.ensime.util._
import org.scalatest.Assertions
import org.slf4j.LoggerFactory

import scala.concurrent.backport.Await
import scala.concurrent.backport.duration._
import scala.io.Source
import scala.reflect.io.{ File => SFile, Path }

import RichFile._
import pimpathon.file._

/**
 * Utility class to support integration level tests.
 */
object IntgUtil extends Assertions with SLF4JLogging {

  class InteractorHelper(server: Server, actorSystem: ActorSystem) {
    private case class AsyncRequest(request: SExp)
    private case class RPCRequest(request: SExp)
    private case class RPCResponse(resp: SExp)

    val project = server.project
    private class InteractorHelperActor extends Actor with ActorLogging {

      var nextRPCid = 1
      var rpcExpectations: Map[Int, ActorRef] = Map.empty

      var asyncMsgs = Map[SExp, Int]()

      var outstandingAsyncs = Vector[(SExp, ActorRef)]()

      def processOutstandingRequests(): Unit = {
        outstandingAsyncs = outstandingAsyncs.filter {
          case (exp, sender) =>
            asyncMsgs.get(exp) match {
              case None =>
                true
              case Some(0) =>
                true
              case Some(n) =>
                asyncMsgs += (exp -> (n - 1))
                sender ! None
                false
            }
        }
      }

      override def receive: Receive = {
        case AsyncRequest(req) =>
          outstandingAsyncs :+= (req -> sender)
          processOutstandingRequests()
        case RPCRequest(req) =>
          val rpcId = nextRPCid
          nextRPCid += 1
          val msg = """(:swank-rpc """ + req.toWireString + " " + rpcId + ")"
          project ! IncomingMessageEvent(SExpParser.read(msg))
          rpcExpectations += (rpcId -> sender)
        // this is the message from the server
        case OutgoingMessageEvent(obj) =>
          log.info("Received message from server: ")
          obj match {
            case receivedMsg @ SExpList(KeywordAtom(":return") :: res :: IntAtom(rpcId) :: Nil) =>
              log.info("Recognized as RPC response")
              rpcExpectations.get(rpcId) match {
                case Some(rpcSender) =>
                  rpcSender ! RPCResponse(res)
                  rpcExpectations = rpcExpectations - rpcId
                case None =>
                  log.error("got rpc response with no rpcSender")
              }
            case receivedMsg: SExp =>
              log.info("Non-rpc response - storing in async queue: " + receivedMsg)
              val newCount = asyncMsgs.getOrElse(receivedMsg, 0) + 1
              asyncMsgs = asyncMsgs + (receivedMsg -> newCount)
              processOutstandingRequests()

            case m => log.error("cannot handle received " + m)
          }
      }
    }

    def sendRPCExp(dur: FiniteDuration, msg: SExp): SExp = {
      val askRes = Patterns.ask(actor, RPCRequest(msg), dur)
      try {
        val rawResult = Await.result(askRes, Duration.Inf)
        rawResult match {
          case RPCResponse(s) =>
            s
          case r =>
            throw new IllegalStateException("Unknown type returned from rpc request: " + r)
        }
      } catch {
        case _: Throwable =>
          fail("Timed out waiting for rpc response to " + msg)
      }
    }

    def sendRPCString(dur: FiniteDuration, msg: String): String = {
      val sexpReq = SExpParser.read(msg)
      sendRPCExp(dur, sexpReq).toString
    }

    def expectRPC(dur: FiniteDuration, toSend: String, expected: String) {
      val res = sendRPCString(dur, toSend)
      if (res != expected) {
        fail("Expected and received do not match:\n" + expected + "\n != \n" + res)
      }
    }

    def expectAsync(dur: FiniteDuration, expected: String) {

      val expectedSExp = SExpParser.read(expected)

      val askRes = Patterns.ask(actor, AsyncRequest(expectedSExp), dur)
      try {
        Await.result(askRes, Duration.Inf)
      } catch {
        case _: Throwable =>
          fail("Timed out waiting for async msg: " + expected)
      }

    }

    private val actor = actorSystem.actorOf(Props(new InteractorHelperActor()))
    server.protocol.setOutputActor(actor)
  }

  trait Interactor {
    def send(msg: String): Unit
    def receive(dur: FiniteDuration, msg: String): Unit
  }

  private def listFiles(srcDir: String): List[SFile] = {
    import scala.collection.JavaConversions._
    val jFiles = IOFileUtils.listFiles(
      new JFile(srcDir), TrueFileFilter.INSTANCE, TrueFileFilter.INSTANCE
    )
    jFiles.toList.map(SFile(_))
  }

  private def copyFilesEnsuringUnixLines(projectSource: String, projectBase: java.io.File): Unit = {
    val srcFiles = listFiles(projectSource)
    for (srcFile <- srcFiles) {
      val relativeSrc = Path(projectSource).relativize(srcFile).toFile
      val destFile = Path(projectBase) / relativeSrc
      destFile.parent.createDirectory()
      val writer = destFile.bufferedWriter()
      val source = Source.fromFile(srcFile.path, "UTF-8")
      try {
        source.getLines().foreach(line => {
          writer.write(line)
          writer.write("\n")
        })
      } finally {
        source.close()
        writer.close()
      }
    }
  }

  /**
   * Run an integration test based on the given project
   * @param projectSource The directory containing the test project (will not be modified)
   * @param f The test function to run
   */
  def withTestProject(path: String)(f: (EnsimeConfig, InteractorHelper) => Unit): Unit = {

    withTempDirectory { base =>
      val projectBase = base.canon

      log.info("Target dir = " + projectBase)
      log.info("Copying files from " + path)

      // copies all the test classes, this is more than is needed
      val config = TestUtil.basicConfig(base, testClasses = true, jars = false)
      val sourceRoot = config.modules.values.head.sourceRoots.head

      copyFilesEnsuringUnixLines(path, sourceRoot)

      log.info("copied: " + projectBase.tree.toList)

      val server = Server.initialiseServer(config)

      implicit val actorSystem = server.actorSystem

      val interactor = new InteractorHelper(server, actorSystem)
      interactor.expectRPC(1 seconds, "(swank:connection-info)",
        """(:ok (:pid nil :implementation (:name "ENSIME-ReferenceServer") :version "0.8.9"))""")

<<<<<<< HEAD
      // drop the last brace in the ensime file and add some extra config
      val configStr = ensimeFileContents.trim.dropRight(1) +
        """
         | :active-subproject "simple"
         |)
         """.stripMargin

      val initMsg = """(swank:init-project
                        | (""".stripMargin + configStr + """)
                        | )""".stripMargin
=======
      val initMsg = s"(swank:init-project ())"
>>>>>>> ebcbaaff

      // we have to break it out because sourceroots also contains src.zip
      val initResp = interactor.sendRPCString(3 seconds, initMsg)
      // return is of the form (:ok ( :project-name ...)) so extract the data
      val initExp = SExpExplorer(SExpParser.read(initResp)).asList.get(1).asMap
      //assert(initExp.getString(":project-name") == projectName)

      assert(initExp.getStringList(":source-roots").toSet.contains(sourceRoot.getAbsolutePath))
      //      interactor.expectAsync(30 seconds, """(:background-message 105 "Initializing Analyzer. Please wait...")""")
      //      interactor.expectAsync(30 seconds, """(:full-typecheck-finished)""")
      interactor.expectAsync(240 seconds, """(:indexer-ready)""")
      interactor.expectAsync(60 seconds, """(:compiler-ready)""")

      f(config, interactor)

      server.shutdown()
    }
  }
}<|MERGE_RESOLUTION|>--- conflicted
+++ resolved
@@ -202,20 +202,7 @@
       interactor.expectRPC(1 seconds, "(swank:connection-info)",
         """(:ok (:pid nil :implementation (:name "ENSIME-ReferenceServer") :version "0.8.9"))""")
 
-<<<<<<< HEAD
-      // drop the last brace in the ensime file and add some extra config
-      val configStr = ensimeFileContents.trim.dropRight(1) +
-        """
-         | :active-subproject "simple"
-         |)
-         """.stripMargin
-
-      val initMsg = """(swank:init-project
-                        | (""".stripMargin + configStr + """)
-                        | )""".stripMargin
-=======
-      val initMsg = s"(swank:init-project ())"
->>>>>>> ebcbaaff
+      val initMsg = "(swank:init-project ())"
 
       // we have to break it out because sourceroots also contains src.zip
       val initResp = interactor.sendRPCString(3 seconds, initMsg)
