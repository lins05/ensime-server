--- conflicted
+++ resolved
@@ -108,11 +108,7 @@
  :source-mode """ + (if (sourceMode) "t" else "nil") + """
  :subprojects ((:name "module1"
                 :scala-version "2.10.4"
-<<<<<<< HEAD
                 :targets (""" + abcDirStr + "))))", { implicit config =>
-=======
-                :targets ($abcDirStr))))""", { implicit config =>
->>>>>>> 2168fd6c
             assert(config.sourceMode == sourceMode)
             assert(config.runtimeClasspath == Set(dir / "abc"), config)
             assert(config.compileClasspath == (
