import SonatypeSupport._
import com.typesafe.sbt.SbtScalariform._
import java.io._
import org.ensime.EnsimePlugin.JdkDir
import org.ensime.Imports.EnsimeKeys._
import sbt.{ IntegrationTest => It, _ }
import sbt.Keys._
import sbtassembly.{ AssemblyKeys, MergeStrategy, PathList }
import sbtassembly.AssemblyKeys._
import scala.util.{ Properties, Try }
import org.ensime.EnsimePlugin.JdkDir
import sbtbuildinfo.BuildInfoPlugin, BuildInfoPlugin.autoImport._
import de.heikoseeberger.sbtheader.{ HeaderKey, HeaderPlugin }

object ProjectPlugin extends AutoPlugin {
  override def requires = plugins.JvmPlugin
  override def trigger = allRequirements

  override def projectSettings = Seq(
    scalaVersion := "2.11.8",
    organization := "org.ensime",
    version := "2.0.0-graph-SNAPSHOT"
  )
}

object EnsimeBuild {
  lazy val commonSettings = Sensible.settings ++ Seq(
    libraryDependencies ++= Sensible.testLibs() ++ Sensible.logback,

    dependencyOverrides ++= Set(
       "com.typesafe.akka" %% "akka-actor" % Sensible.akkaVersion,
       "com.typesafe.akka" %% "akka-testkit" % Sensible.akkaVersion,
       "io.spray" %% "spray-json" % "1.3.2"
    ),

      // disabling shared memory gives a small performance boost to tests
    javaOptions ++= Seq("-XX:+PerfDisableSharedMem"),

    javaOptions in Test ++= Seq(
      "-Dlogback.configurationFile=../logback-test.xml"
    ),

    dependencyOverrides ++= Set(
      "org.apache.lucene" % "lucene-core" % luceneVersion
    ),

    HeaderKey.headers := Copyright.GplMap,

    updateOptions := updateOptions.value.withCachedResolution(true)
  ) ++ sonatype("ensime", "ensime-server", GPL3)

  lazy val commonItSettings = inConfig(It)(
    Defaults.testSettings ++ Sensible.testSettings
  ) ++ scalariformSettingsWithIt ++ HeaderPlugin.settingsFor(It) ++ Seq(
      javaOptions in It ++= Seq(
        "-Dlogback.configurationFile=../logback-it.xml"
      )
    )

  lazy val JavaTools: File = JdkDir / "lib/tools.jar"

  ////////////////////////////////////////////////
  // modules
  lazy val monkeys = Project("monkeys", file("monkeys")) settings (commonSettings) settings (
    libraryDependencies ++= Seq(
      "org.scala-lang" % "scala-compiler" % scalaVersion.value,
      "org.apache.commons" % "commons-vfs2" % "2.1" exclude ("commons-logging", "commons-logging")
    )
  )

  lazy val api = Project("api", file("api")) settings (commonSettings) settings (
    libraryDependencies ++= Seq(
      "org.scalariform" %% "scalariform" % "0.1.8"
    ),
    licenses := Seq(Apache2),
    HeaderKey.headers := Copyright.ApacheMap
  )

  lazy val util = Project("util", file("util")) settings (commonSettings) dependsOn (
    api
  ) settings (
    libraryDependencies ++= List(
      "org.scala-lang" % "scala-compiler" % scalaVersion.value,
      "org.apache.commons" % "commons-vfs2" % "2.1" exclude ("commons-logging", "commons-logging")
    ) ++ Sensible.guava
  )

  lazy val testutil = Project("testutil", file("testutil")) settings (commonSettings) dependsOn (
    util, api
  ) settings (
      libraryDependencies += "commons-io" % "commons-io" % "2.5",
      libraryDependencies ++= Sensible.testLibs("compile")
    )

  lazy val s_express = Project("s-express", file("s-express")) settings (commonSettings) settings (
      HeaderKey.headers := Copyright.LgplMap,
      libraryDependencies ++= Seq(
        "org.parboiled" %% "parboiled" % "2.1.2" // 2.1.3 doesn't have a _2.10
      ) ++ Sensible.shapeless(scalaVersion.value)
    )

  // the JSON protocol
  lazy val jerky = Project("jerky", file("protocol-jerky")) settings (commonSettings) dependsOn (
    util,
    api,
    testutil % "test",
    api % "test->test" // for the test data
  ) settings (
      libraryDependencies ++= Seq(
        "com.github.fommil" %% "spray-json-shapeless" % "1.3.0",
        "com.typesafe.akka" %% "akka-slf4j" % Sensible.akkaVersion
      ) ++ Sensible.shapeless(scalaVersion.value)
    )

  // the S-Exp protocol
  lazy val swanky = Project("swanky", file("protocol-swanky")) settings (commonSettings) dependsOn (
    api, s_express, util,
    testutil % "test",
    api % "test->test" // for the test data
  ) settings (
      libraryDependencies ++= Seq(
        "com.typesafe.akka" %% "akka-slf4j" % Sensible.akkaVersion
      ) ++ Sensible.shapeless(scalaVersion.value)
    )

  lazy val core = Project("core", file("core")).dependsOn(
    api, s_express, monkeys, util,
    api % "test->test", // for the interpolator
    testutil % "test,it",
    // depend on "it" dependencies in "test" or sbt adds them to the release deps!
    // https://github.com/sbt/sbt/issues/1888
    testingEmpty % "test,it",
    testingSimple % "test,it",
    // test config needed to get the test jar
    testingSimpleJar % "test,it->test",
    testingTiming % "test,it",
    testingMacros % "test, it",
    testingShapeless % "test,it",
    testingDebug % "test,it",
    testingJava % "test,it"
  ).configs(It).settings(
      commonSettings, commonItSettings
    ).settings(
      unmanagedJars in Compile += JavaTools,
      ensimeUnmanagedSourceArchives += (baseDirectory in ThisBuild).value / "openjdk-langtools/openjdk7-langtools-src.zip",
      libraryDependencies ++= Seq(
<<<<<<< HEAD
        "com.orientechnologies" % "orientdb-graphdb" % Sensible.orientVersion
          exclude ("commons-collections", "commons-collections")
          exclude ("commons-beanutils", "commons-beanutils")
          exclude ("commons-logging", "commons-logging"),
        "com.zaxxer" % "HikariCP" % "2.4.6",
=======
        "com.h2database" % "h2" % "1.4.192",
        "com.typesafe.slick" %% "slick" % "3.1.1",
        "com.zaxxer" % "HikariCP" % "2.4.7",
>>>>>>> e8f511d4
        "org.apache.lucene" % "lucene-core" % luceneVersion,
        "org.apache.lucene" % "lucene-analyzers-common" % luceneVersion,
        "org.ow2.asm" % "asm-commons" % "5.1",
        "org.ow2.asm" % "asm-util" % "5.1",
        "org.scala-lang" % "scalap" % scalaVersion.value,
        "com.typesafe.akka" %% "akka-actor" % Sensible.akkaVersion,
        "com.typesafe.akka" %% "akka-slf4j" % Sensible.akkaVersion,
        scalaBinaryVersion.value match {
          // see notes in https://github.com/ensime/ensime-server/pull/1446
          case "2.10" => "org.scala-refactoring" % "org.scala-refactoring.library_2.10.6" % "0.10.0"
          case "2.11" => "org.scala-refactoring" % "org.scala-refactoring.library_2.11.8" % "0.10.0"
        },
        "commons-lang" % "commons-lang" % "2.6",
        "com.googlecode.java-diff-utils" % "diffutils" % "1.3.0",
        "org.scala-debugger" %% "scala-debugger-api" % "1.1.0-M2"
      ) ++ Sensible.testLibs("it,test") ++ Sensible.shapeless(scalaVersion.value)
    ) enablePlugins BuildInfoPlugin settings (
        buildInfoPackage := organization.value,
        buildInfoKeys += BuildInfoKey.action("gitSha")(Try("git rev-parse --verify HEAD".!! dropRight 1) getOrElse "n/a"),
        buildInfoKeys += BuildInfoKey.action("builtAtString")(currentDateString())
      )

  private def currentDateString() = {
    val dtf = new java.text.SimpleDateFormat("yyyy-MM-dd")
    dtf.setTimeZone(java.util.TimeZone.getTimeZone("UTC"))
    dtf.format(new java.util.Date())
  }

  val luceneVersion = "5.5.2"
  val streamsVersion = "2.0.4"
  lazy val server = Project("server", file("server")).dependsOn(
    core, swanky, jerky,
    s_express % "test->test",
    swanky % "test->test",
    // depend on "it" dependencies in "test" or sbt adds them to the release deps!
    // https://github.com/sbt/sbt/issues/1888
    core % "test->test",
    core % "it->it",
    testingDocs % "test,it"
  ).configs(It).settings(
      commonSettings ++ commonItSettings
    ).settings(
        libraryDependencies ++= Seq(
          "com.typesafe.akka" %% "akka-stream-experimental" % streamsVersion,
          "com.typesafe.akka" %% "akka-http-core-experimental" % streamsVersion,
          "com.typesafe.akka" %% "akka-http-experimental" % streamsVersion,
          "com.typesafe.akka" %% "akka-http-xml-experimental" % streamsVersion,
          "com.typesafe.akka" %% "akka-http-testkit-experimental" % streamsVersion % "test,it"
        ) ++ Sensible.testLibs("it,test") ++ Sensible.shapeless(scalaVersion.value)
      )

  // testing modules
  lazy val testingEmpty = Project("testingEmpty", file("testing/empty"))

  lazy val testingSimple = Project("testingSimple", file("testing/simple")) settings (
    scalacOptions in Compile := Seq(),
    libraryDependencies += "org.scalatest" %% "scalatest" % Sensible.scalatestVersion % "test" intransitive ()
  )

  lazy val testingSimpleJar = Project("testingSimpleJar", file("testing/simpleJar")).settings(
    exportJars := true,
    ensimeUseTarget in Compile := Some((artifactPath in (Compile, packageBin)).value),
    ensimeUseTarget in Test := Some((artifactPath in (Test, packageBin)).value)
  )

  lazy val testingImplicits = Project("testingImplicits", file("testing/implicits")) settings (
    libraryDependencies += "org.scalatest" %% "scalatest" % Sensible.scalatestVersion % "test" intransitive ()
  )

  lazy val testingTiming = Project("testingTiming", file("testing/timing"))

  lazy val testingMacros = Project("testingMacros", file("testing/macros")) settings (
    libraryDependencies += "org.scala-lang" % "scala-reflect" % scalaVersion.value
  )

  // just to have access to shapeless
  lazy val testingShapeless = Project("testingShapeless", file("testing/shapeless")).settings (
    libraryDependencies ++= Sensible.shapeless(scalaVersion.value)
  )

  lazy val testingFqns = Project("testingFqns", file("testing/fqns")).settings (
    libraryDependencies ++= Sensible.shapeless(scalaVersion.value) ++ Seq(
      "org.typelevel" %% "cats-core" % "0.6.1" % Test intransitive(),
      "org.spire-math" %% "spire" % "0.11.0" % Test intransitive()
    )
  )

  lazy val testingDebug = Project("testingDebug", file("testing/debug")).settings(
    scalacOptions in Compile := Seq()
  )

  lazy val testingDocs = Project("testingDocs", file("testing/docs")).settings(
    dependencyOverrides ++= Set("com.google.guava" % "guava" % "18.0"),
    libraryDependencies ++= Seq(
      "com.github.dvdme" % "ForecastIOLib" % "1.5.1" intransitive (),
      "commons-io" % "commons-io" % "2.5" intransitive ()
    ) ++ Sensible.guava
  )

  // java project with no scala-library
  lazy val testingJava = Project("testingJava", file("testing/java")).settings(
    crossPaths := false,
    autoScalaLibrary := false
  )

  // manual root project so we can exclude the testing projects from publication
  lazy val root = Project(id = "ensime", base = file(".")) settings (commonSettings) aggregate (
    api, monkeys, util, s_express, jerky, swanky, core, server
  ) dependsOn (server) settings (
      // e.g. `sbt ++2.11.8 ensime/assembly`
      test in assembly := {},
      aggregate in assembly := false,
      assemblyMergeStrategy in assembly := {
        case PathList("org", "apache", "commons", "vfs2", xs @ _*) => MergeStrategy.first // assumes our classpath is setup correctly
        case other => MergeStrategy.defaultMergeStrategy(other)
      },
      assemblyExcludedJars in assembly <<= (fullClasspath in assembly).map { everything =>
        everything.filter { attr =>
          val n = attr.data.getName
          n.startsWith("scala-library") | n.startsWith("scala-compiler") |
            n.startsWith("scala-reflect") | n.startsWith("scalap")
        } :+ Attributed.blank(JavaTools)
      },
      assemblyJarName in assembly := s"ensime_${scalaBinaryVersion.value}-${version.value}-assembly.jar"
    )
}<|MERGE_RESOLUTION|>--- conflicted
+++ resolved
@@ -144,17 +144,10 @@
       unmanagedJars in Compile += JavaTools,
       ensimeUnmanagedSourceArchives += (baseDirectory in ThisBuild).value / "openjdk-langtools/openjdk7-langtools-src.zip",
       libraryDependencies ++= Seq(
-<<<<<<< HEAD
         "com.orientechnologies" % "orientdb-graphdb" % Sensible.orientVersion
           exclude ("commons-collections", "commons-collections")
           exclude ("commons-beanutils", "commons-beanutils")
           exclude ("commons-logging", "commons-logging"),
-        "com.zaxxer" % "HikariCP" % "2.4.6",
-=======
-        "com.h2database" % "h2" % "1.4.192",
-        "com.typesafe.slick" %% "slick" % "3.1.1",
-        "com.zaxxer" % "HikariCP" % "2.4.7",
->>>>>>> e8f511d4
         "org.apache.lucene" % "lucene-core" % luceneVersion,
         "org.apache.lucene" % "lucene-analyzers-common" % luceneVersion,
         "org.ow2.asm" % "asm-commons" % "5.1",
