--- conflicted
+++ resolved
@@ -48,15 +48,13 @@
   /**
    * Changelog:
    *
-<<<<<<< HEAD
+   * 2.3.1g - bump schema for Lucene analyser
+   *
    * 2.3g - persist reverse lookups info
    *
    * 2.2g - persist scalap information (scala names, type sigs, etc)
    *
    * 2.1g - remodel OrientDB schema with new domain objects
-=======
-   * 2.0.1 - change the lucene analyser
->>>>>>> e8f511d4
    *
    * 2.0 - upgrade Lucene, format not backwards compatible.
    *
@@ -76,17 +74,10 @@
    *
    * 1.0 - initial schema
    */
-<<<<<<< HEAD
-  private val version = "2.3"
+  private val version = "2.3.1"
 
   private val index = new IndexService((config.cacheDir / ("index-" + version)).toPath)
   private val db = new GraphService(config.cacheDir / ("graph-" + version))
-=======
-  private val version = "2.0.1"
-
-  private[indexer] val index = new IndexService((config.cacheDir / ("index-" + version)).toPath)
-  private val db = new DatabaseService(config.cacheDir / ("sql-" + version))
->>>>>>> e8f511d4
 
   import ExecutionContext.Implicits.global
 
@@ -266,8 +257,6 @@
 
   private val blacklist = Set("sun/", "sunw/", "com/sun/")
   private val ignore = Set("$$", "$worker$")
-<<<<<<< HEAD
-  import org.ensime.util.RichFileObject._
   private def extractSymbols(
     container: FileObject,
     files: collection.Set[FileObject],
@@ -320,37 +309,6 @@
       }
     }.filterNot(sym => ignore.exists(sym.fqn.contains))
   }.toList
-=======
-  private def extractSymbols(container: FileObject, f: FileObject): List[FqnSymbol] = {
-    f.pathWithinArchive match {
-      case Some(relative) if blacklist.exists(relative.startsWith) => Nil
-      case _ =>
-        val name = container.getName.getURI
-        val path = f.getName.getURI
-        val (clazz, refs) = indexClassfile(f)
-
-        val depickler = new ClassfileDepickler(f)
-
-        val source = resolver.resolve(clazz.name.pack, clazz.source)
-        val sourceUri = source.map(_.getName.getURI)
-
-        if (clazz.access != Public) Nil
-        else {
-          FqnSymbol(None, name, path, clazz.name.fqnString, None, sourceUri, clazz.source.line) ::
-            clazz.methods.toList.filter(_.access == Public).map { method =>
-              FqnSymbol(None, name, path, method.name.fqnString, None, sourceUri, method.line)
-            } ::: clazz.fields.toList.filter(_.access == Public).map { field =>
-              val internal = field.clazz.internalString
-              FqnSymbol(None, name, path, field.name.fqnString, Some(internal), sourceUri, clazz.source.line)
-            } ::: depickler.getTypeAliases.toList.filter(_.access == Public).filterNot(_.fqn.contains("<refinement>")).map { rawType =>
-              // this is a hack, we shouldn't be storing Scala names in the JVM name space
-              // in particular, it creates fqn names that clash with the above ones
-              FqnSymbol(None, name, path, rawType.fqn, None, sourceUri, None)
-            }
-        }
-    }
-  }.filterNot(sym => ignore.exists(sym.fqn.contains))
->>>>>>> e8f511d4
 
   /** free-form search for classes */
   def searchClasses(query: String, max: Int): List[FqnSymbol] = {
