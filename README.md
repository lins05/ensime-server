--- conflicted
+++ resolved
@@ -7,9 +7,6 @@
 
 This is the Scala 2.10 branch of the ENSIME server.
 
-<<<<<<< HEAD
-The documentation is maintained on the [`master` branch](/ensime/ensime-server).
-=======
 ENhanced Scala Interaction Mode for text Editors, especially [GNU Emacs](http://www.gnu.org/software/emacs/).
 
 ENSIME brings IDE-like features to your favourite text editor, such as:
@@ -93,5 +90,4 @@
 code.)
 
 [Older releases](https://www.dropbox.com/sh/ryd981hq08swyqr/V9o9rDvxkS/ENSIME%20Releases)
-are bundled with the emacs plugin.
->>>>>>> ce335ecc
+are bundled with the emacs plugin.